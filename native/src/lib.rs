//! A renderer-agnostic native GUI runtime.
//!
//! ![`iced_native` crate graph](https://github.com/hecrj/iced/blob/cae26cb7bc627f4a5b3bcf1cd023a0c552e8c65e/docs/graphs/native.png?raw=true)
//!
//! `iced_native` takes [`iced_core`] and builds a native runtime on top of it,
//! featuring:
//!
//! - A custom layout engine, greatly inspired by [`druid`]
//! - Event handling for all the built-in widgets
//! - A renderer-agnostic API
//!
//! To achieve this, it introduces a couple of reusable interfaces:
//!
//! - A [`Widget`] trait, which is used to implement new widgets: from layout
//!   requirements to event and drawing logic.
//! - A bunch of `Renderer` traits, meant to keep the crate renderer-agnostic.
//!
//! # Usage
//! The strategy to use this crate depends on your particular use case. If you
//! want to:
//! - Implement a custom shell or integrate it in your own system, check out the
//! [`UserInterface`] type.
//! - Build a new renderer, see the [renderer] module.
//! - Build a custom widget, start at the [`Widget`] trait.
//!
//! [`iced_core`]: https://github.com/hecrj/iced/tree/master/core
//! [`iced_winit`]: https://github.com/hecrj/iced/tree/master/winit
//! [`druid`]: https://github.com/xi-editor/druid
//! [`raw-window-handle`]: https://github.com/rust-windowing/raw-window-handle
//! [`Widget`]: widget/trait.Widget.html
//! [`UserInterface`]: struct.UserInterface.html
//! [renderer]: renderer/index.html
//#![deny(missing_docs)]
//#![deny(missing_debug_implementations)]
#![deny(unused_results)]
#![forbid(unsafe_code)]
#![forbid(rust_2018_idioms)]
pub mod keyboard;
pub mod layout;
pub mod mouse;
pub mod overlay;
<<<<<<< HEAD
=======
pub mod program;
>>>>>>> ee21b254
pub mod renderer;
pub mod subscription;
pub mod widget;
pub mod window;

mod clipboard;
mod element;
mod event;
mod hasher;
mod runtime;
mod user_interface;

// We disable debug capabilities on release builds unless the `debug` feature
// is explicitly enabled.
#[cfg(feature = "debug")]
#[path = "debug/basic.rs"]
mod debug;
#[cfg(not(feature = "debug"))]
#[path = "debug/null.rs"]
mod debug;

pub use iced_core::{
    Align, Background, Color, Font, HorizontalAlignment, Length, Point,
    Rectangle, Size, Vector, VerticalAlignment,
};
pub use iced_futures::{executor, futures, Command};

#[doc(no_inline)]
pub use executor::Executor;

pub use clipboard::Clipboard;
pub use debug::Debug;
pub use element::Element;
pub use event::Event;
pub use hasher::Hasher;
pub use layout::Layout;
pub use overlay::Overlay;
<<<<<<< HEAD
=======
pub use program::Program;
>>>>>>> ee21b254
pub use renderer::Renderer;
pub use runtime::Runtime;
pub use subscription::Subscription;
pub use user_interface::{Cache, UserInterface};
pub use widget::*;<|MERGE_RESOLUTION|>--- conflicted
+++ resolved
@@ -39,10 +39,7 @@
 pub mod layout;
 pub mod mouse;
 pub mod overlay;
-<<<<<<< HEAD
-=======
 pub mod program;
->>>>>>> ee21b254
 pub mod renderer;
 pub mod subscription;
 pub mod widget;
@@ -80,10 +77,7 @@
 pub use hasher::Hasher;
 pub use layout::Layout;
 pub use overlay::Overlay;
-<<<<<<< HEAD
-=======
 pub use program::Program;
->>>>>>> ee21b254
 pub use renderer::Renderer;
 pub use runtime::Runtime;
 pub use subscription::Subscription;
