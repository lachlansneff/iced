//! Position your widgets properly.
mod debugger;
mod limits;
mod node;

pub mod flex;

pub use debugger::Debugger;
pub use limits::Limits;
pub use node::Node;

use crate::{Point, Rectangle, Vector};

/// The bounds of a [`Node`] and its children, using absolute coordinates.
///
/// [`Node`]: struct.Node.html
#[derive(Debug, Clone, Copy)]
pub struct Layout<'a> {
    position: Point,
    node: &'a Node,
}

impl<'a> Layout<'a> {
    pub(crate) fn new(node: &'a Node) -> Self {
        Self::with_offset(Vector::new(0.0, 0.0), node)
    }

    pub(crate) fn with_offset(offset: Vector, node: &'a Node) -> Self {
        let bounds = node.bounds();

        Self {
            position: Point::new(bounds.x, bounds.y) + offset,
            node,
        }
    }

<<<<<<< HEAD
    /// Gets the position of the [`Layout`].
=======
    /// Returns the position of the [`Layout`].
>>>>>>> 072ec69d
    ///
    /// [`Layout`]: struct.Layout.html
    pub fn position(&self) -> Point {
        self.position
    }

<<<<<<< HEAD
    /// Gets the bounds of the [`Layout`].
=======
    /// Returns the bounds of the [`Layout`].
>>>>>>> 072ec69d
    ///
    /// The returned [`Rectangle`] describes the position and size of a
    /// [`Node`].
    ///
    /// [`Layout`]: struct.Layout.html
    /// [`Rectangle`]: struct.Rectangle.html
    /// [`Node`]: struct.Node.html
    pub fn bounds(&self) -> Rectangle {
        let bounds = self.node.bounds();

        Rectangle {
            x: self.position.x,
            y: self.position.y,
            width: bounds.width,
            height: bounds.height,
        }
    }

    /// Returns an iterator over the [`Layout`] of the children of a [`Node`].
    ///
    /// [`Layout`]: struct.Layout.html
    /// [`Node`]: struct.Node.html
    pub fn children(&'a self) -> impl Iterator<Item = Layout<'a>> {
        self.node.children().iter().map(move |node| {
            Layout::with_offset(
                Vector::new(self.position.x, self.position.y),
                node,
            )
        })
    }
}<|MERGE_RESOLUTION|>--- conflicted
+++ resolved
@@ -34,22 +34,14 @@
         }
     }
 
-<<<<<<< HEAD
-    /// Gets the position of the [`Layout`].
-=======
     /// Returns the position of the [`Layout`].
->>>>>>> 072ec69d
     ///
     /// [`Layout`]: struct.Layout.html
     pub fn position(&self) -> Point {
         self.position
     }
 
-<<<<<<< HEAD
-    /// Gets the bounds of the [`Layout`].
-=======
     /// Returns the bounds of the [`Layout`].
->>>>>>> 072ec69d
     ///
     /// The returned [`Rectangle`] describes the position and size of a
     /// [`Node`].
