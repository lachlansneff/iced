//! Configure your application.
#[cfg(target_os = "windows")]
#[path = "settings/windows.rs"]
mod platform;
#[cfg(not(target_os = "windows"))]
#[path = "settings/not_windows.rs"]
mod platform;

pub use platform::PlatformSpecific;

use crate::conversion;
use crate::Mode;
use winit::monitor::MonitorHandle;
use winit::window::WindowBuilder;

/// The settings of an application.
#[derive(Debug, Clone, Copy, PartialEq, Default)]
pub struct Settings<Flags> {
    /// The [`Window`] settings
    ///
    /// [`Window`]: struct.Window.html
    pub window: Window,

    /// The data needed to initialize an [`Application`].
    ///
    /// [`Application`]: trait.Application.html
    pub flags: Flags,
}

/// The window settings of an application.
#[derive(Debug, Clone, Copy, PartialEq, Eq)]
pub struct Window {
    /// The size of the window.
    pub size: (u32, u32),

    /// Whether the window should be resizable or not.
    pub resizable: bool,

    /// Whether the window should have a border, a title bar, etc.
    pub decorations: bool,

    /// Platform specific settings.
    pub platform_specific: platform::PlatformSpecific,
}

impl Window {
<<<<<<< HEAD
=======
    /// Converts the window settings into a `WindowBuilder` from `winit`.
>>>>>>> ab0ee1a8
    pub fn into_builder(
        self,
        title: &str,
        mode: Mode,
        primary_monitor: MonitorHandle,
    ) -> WindowBuilder {
        let mut window_builder = WindowBuilder::new();

        let (width, height) = self.size;

        window_builder = window_builder
            .with_title(title)
            .with_inner_size(winit::dpi::LogicalSize { width, height })
            .with_resizable(self.resizable)
            .with_decorations(self.decorations)
            .with_fullscreen(conversion::fullscreen(primary_monitor, mode));

        #[cfg(target_os = "windows")]
        {
            use winit::platform::windows::WindowBuilderExtWindows;

            if let Some(parent) = self.platform_specific.parent {
                window_builder = window_builder.with_parent_window(parent);
            }
        }

        window_builder
    }
}

impl Default for Window {
    fn default() -> Window {
        Window {
            size: (1024, 768),
            resizable: true,
            decorations: true,
            platform_specific: Default::default(),
        }
    }
}<|MERGE_RESOLUTION|>--- conflicted
+++ resolved
@@ -44,10 +44,7 @@
 }
 
 impl Window {
-<<<<<<< HEAD
-=======
     /// Converts the window settings into a `WindowBuilder` from `winit`.
->>>>>>> ab0ee1a8
     pub fn into_builder(
         self,
         title: &str,
